--- conflicted
+++ resolved
@@ -28,12 +28,7 @@
     private ByteBuf pooled;
     private final long limit;
 
-<<<<<<< HEAD
     public VertxInputStream(RoutingContext request, long timeout) {
-
-=======
-    public VertxInputStream(RoutingContext request, long timeout) throws IOException {
->>>>>>> 56dd01ad
         this.exchange = new VertxBlockingInput(request.request(), timeout);
         Long limitObj = request.get(VertxHttpRecorder.MAX_REQUEST_SIZE_KEY);
         if (limitObj == null) {
